#!/usr/bin/env python3
# -*- coding: utf-8 -*-

import gzip
import json
import multiprocessing
import os
import socket
import struct
import time

import numpy as np
import select
import yaml

import protobuf_msgs.channel_data_pb2 as cd
import protobuf_msgs.network_update_pb2 as netud
from network_coordinator import NetworkCoordinator



def run_protobuf_server(config):
    if config['net_use_uds']:
        server_address = config['netsim_uds_server_address']
        # Make sure the socket does not already exist
        try:
            os.unlink(server_address)
        except OSError:
            if os.path.exists(server_address):
                raise

        # Create a UDS socket
        sock = socket.socket(socket.AF_UNIX, socket.SOCK_STREAM)
    else:
        server_address = (config['netsim_ip_server_address'], config['netsim_ip_server_port'])
        sock = socket.socket(socket.AF_INET, socket.SOCK_STREAM)
        sock.setsockopt(socket.IPPROTO_TCP, socket.TCP_NODELAY, 1)
        sock.setsockopt(socket.IPPROTO_TCP, socket.TCP_QUICKACK, 1)

    sock.bind(server_address)

    try:
        print("Hit Ctrl-c to exit")
        sock.listen(1)
        connection, client_address = sock.accept()
        while True:
            try:
                data = NetworkCoordinator.recv_one_message(connection)
                data = gzip.compress(gen_response(parse_request(gzip.decompress(data)),config['ip_list']))
                NetworkCoordinator.send_one_message(connection, data)
            except socket.error:
                raise KeyboardInterrupt

    except KeyboardInterrupt:
        print("\nExiting network simulator dummy main process")

    finally:
        sock.close()
        if config['net_use_uds']:
            os.unlink(server_address)


def parse_request(req):
    time_update = netud.NetworkUpdate()
    time_update.ParseFromString(req)

    if time_update.channel_data:
        parse_phy_message(gzip.decompress(time_update.channel_data))
    time_update.channel_data = b""
    return time_update


def gen_response(time_update,ip_list):
    time_update.msg_type = netud.NetworkUpdate.END
    for i, id_i in enumerate(time_update.pkt_id):
        ip_dst=socket.inet_ntoa(struct.pack('!L', time_update.dst_ip[i]))
        if ip_dst in ip_list:
            print("Packet captured. Destination: %s. Delaying for 500ms." % ip_dst)
            time.sleep(0.5)
        time_update.ber.append(1e-9)
        time_update.rx_ip.append(time_update.dst_ip[i])  # not dealing with broadcast
    del time_update.pkt_lengths[:]
    return time_update.SerializeToString()


def parse_phy_message(data):
    channel_data = cd.ChannelData()
    channel_data.ParseFromString(data)
    num_nodes = int(len(channel_data.node_list) / 7)
    nodes = np.array(channel_data.node_list).reshape((num_nodes, 7))

    los = 0
    other = 0

    if len(channel_data.path_details):
        path_details = {}
        for path_detail in channel_data.path_details: # for each pair of nodes
            path_id = tuple(path_detail.ids)
            if not path_detail or not path_id:
                continue
            path_details[path_id] = {'los': path_detail.los}
            los += int(path_detail.los)

            hop_points_index = 0
            for num_hops_in_path in path_detail.num_hops: # for each path for given nodes
                points_in_path = path_detail.hop_points[hop_points_index: hop_points_index + (num_hops_in_path * 4)]
                path_details[path_id].setdefault(num_hops_in_path, []).extend(points_in_path)

                hop_points_index += (num_hops_in_path * 4)
                other += 1

    else:
        path_details = None

def driver_process(config):
    if config['net_use_uds']:
        server_address = config['net_driver_uds_server_address']
        try:
            os.unlink(server_address)
        except OSError:
            if os.path.exists(server_address): raise

        sock = socket.socket(socket.AF_UNIX, socket.SOCK_STREAM)
    else:
        server_address = (config['netsim_ip_server_address'], config['netsim_ip_ranging_port'])
        sock = socket.socket(socket.AF_INET, socket.SOCK_STREAM)
        sock.setsockopt(socket.IPPROTO_TCP, socket.TCP_NODELAY, 1)
        sock.setsockopt(socket.IPPROTO_TCP, socket.TCP_QUICKACK, 1)

    try:
        sock.bind(server_address)
        sock.listen(1)
        driver_connection, _ = sock.accept()
        while True:
            r, __, __ = select.select((driver_connection,), [], [], 2)
            if not r: continue
            try:
                driver_requests = NetworkCoordinator.recv_one_message(driver_connection)
                if not driver_requests: break
                driver_requests = json.loads(gzip.decompress(driver_requests))

                driver_responses = []
                for request in driver_requests:
                    if request.get("type", None) == "driver_request":
                        src_mac = request.get("src_mac", None)
                        dst_mac = request.get("dst_mac", None) if src_mac else None
                        if dst_mac:
                            request["type"] = "driver_reply"
                            driver_responses.append(request)
                if driver_responses:
                    NetworkCoordinator.send_one_message(driver_connection,
                                          gzip.compress(json.dumps(driver_responses).encode("utf-8")))
            except socket.error:
                return
    finally:
        print("\nExiting network simulator dummy driver process")
        sock.close()
        if config['net_use_uds']: os.unlink(server_address)



def main(args):
<<<<<<< HEAD
    if len(args) < 2:
=======
    # Capture config
    config_file = None
    for arg in args:
        if ".yaml" in arg:
            config_file = arg
            break
        
    if config_file is None:
>>>>>>> c3bc39a0
        print("usage: net_sim_dummy.py <config_file>")
    else:
        with open(config_file) as f:
            config = yaml.load(f, Loader=yaml.FullLoader)
            if config['do_driver_transfer']:
                ranging_process = multiprocessing.Process(target=driver_process, args=(config,))
                ranging_process.start()
            run_protobuf_server(config)
            if config['do_driver_transfer']:
                ranging_process.join()
    return 0


if __name__ == '__main__':
    import sys
    sys.exit(main(sys.argv))<|MERGE_RESOLUTION|>--- conflicted
+++ resolved
@@ -160,9 +160,6 @@
 
 
 def main(args):
-<<<<<<< HEAD
-    if len(args) < 2:
-=======
     # Capture config
     config_file = None
     for arg in args:
@@ -171,7 +168,6 @@
             break
         
     if config_file is None:
->>>>>>> c3bc39a0
         print("usage: net_sim_dummy.py <config_file>")
     else:
         with open(config_file) as f:
